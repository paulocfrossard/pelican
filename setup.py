#!/usr/bin/env python
from setuptools import setup
import sys

VERSION = "2.7.2" # find a better way to do so.

<<<<<<< HEAD
requires = ['feedgenerator', 'jinja2', 'pygments', 'docutils']
=======
requires = ['feedgenerator', 'jinja2', 'pygments', 'docutils', 'Markdown', 'blinker']
>>>>>>> 20b0d1d4
if sys.version_info < (2,7):
    requires.append('argparse')

setup(
    name = "pelican",
    version = VERSION,
    url = 'http://alexis.notmyidea.org/pelican/',
    author = 'Alexis Metaireau',
    author_email = 'alexis@notmyidea.org',
    description = "A tool to generate a static blog, with restructured text (or markdown) input files.",
    long_description=open('README.rst').read(),
    packages = ['pelican'],
    include_package_data = True,
    install_requires = requires,
    scripts = ['bin/pelican', 'tools/pelican-themes'],
    classifiers = ['Development Status :: 5 - Production/Stable',
                   'Environment :: Console',
                   'License :: OSI Approved :: GNU Affero General Public License v3',
                   'Operating System :: OS Independent',
                   'Programming Language :: Python',
                   'Topic :: Internet :: WWW/HTTP',
                   'Topic :: Software Development :: Libraries :: Python Modules',
                   ],
)<|MERGE_RESOLUTION|>--- conflicted
+++ resolved
@@ -4,11 +4,7 @@
 
 VERSION = "2.7.2" # find a better way to do so.
 
-<<<<<<< HEAD
-requires = ['feedgenerator', 'jinja2', 'pygments', 'docutils']
-=======
-requires = ['feedgenerator', 'jinja2', 'pygments', 'docutils', 'Markdown', 'blinker']
->>>>>>> 20b0d1d4
+requires = ['feedgenerator', 'jinja2', 'pygments', 'docutils', 'blinker']
 if sys.version_info < (2,7):
     requires.append('argparse')
 
