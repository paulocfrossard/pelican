--- conflicted
+++ resolved
@@ -22,11 +22,7 @@
 
 setup(
     name="pelican",
-<<<<<<< HEAD
-    version="3.6.3.dev",
-=======
     version="3.6.3",
->>>>>>> ed83ad75
     url='http://getpelican.com/',
     author='Alexis Metaireau',
     author_email='authors@getpelican.com',
