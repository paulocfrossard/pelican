# -*- coding: utf-8 -*-
from pelican.utils import slugify, truncate_html_words
<<<<<<< HEAD
from pelican.log import *
=======
from pelican.settings import DEFAULT_CONFIG

>>>>>>> 8454b0d1

class Page(object):
    """Represents a page
    Given a content, and metadata, create an adequate object.

    :param content: the string to parse, containing the original content.
    """
    mandatory_properties = ('title',)

    def __init__(self, content, metadata={}, settings={}, filename=None):
        self._content = content
        self.translations = []

        self.status = "published"  # default value

        local_metadata = dict(settings['DEFAULT_METADATA'])
        local_metadata.update(metadata)
        for key, value in local_metadata.items():
            setattr(self, key.lower(), value)

        if not hasattr(self, 'author'):
            if 'AUTHOR' in settings:
                self.author = settings['AUTHOR']

        default_lang = settings.get('DEFAULT_LANG', 
                DEFAULT_CONFIG['DEFAULT_LANG']).lower()
        if not hasattr(self, 'lang'):
            self.lang = default_lang

        self.in_default_lang = (self.lang == default_lang)

        if not hasattr(self, 'slug') and hasattr(self, 'title'):
            self.slug = slugify(self.title)

        if not hasattr(self, 'save_as') and hasattr(self, 'slug'):
            if self.in_default_lang:
                self.save_as = '%s.html' % self.slug
                clean_url = '%s/' % self.slug
            else:
                self.save_as = '%s-%s.html' % (self.slug, self.lang)
                clean_url = '%s-%s/' % (self.slug, self.lang)

        if settings.get('CLEAN_URLS', False):
            self.url = clean_url
        elif hasattr(self, 'save_as'):
            self.url = self.save_as

        if filename:
            self.filename = filename

        if not hasattr(self, 'date_format'):
            if self.lang in settings['DATE_FORMATS']:
                self.date_format = settings['DATE_FORMATS'][self.lang]
            else:
                self.date_format = settings['DEFAULT_DATE_FORMAT']

        if hasattr(self, 'date'):
            self.locale_date = self.date.strftime(self.date_format.encode('ascii','xmlcharrefreplace')).decode('utf')

        if not hasattr(self, 'summary'):
            self.summary = property(lambda self: truncate_html_words(self.content, 50)).__get__(self, Page)

        if not hasattr(self, 'status'):
            self.status = settings['DEFAULT_STATUS']

        # store the settings ref.
        self._settings = settings

    def check_properties(self):
        """test that each mandatory property is set."""
        for prop in self.mandatory_properties:
            if not hasattr(self, prop):
                raise NameError(prop)

    @property
    def content(self):
        if hasattr(self, "_get_content"):
            content = self._get_content()
        else:
            content = self._content
        return content


class Article(Page):
    mandatory_properties = ('title', 'date', 'category')


class Quote(Page):
    base_properties = ('author', 'date')


def is_valid_content(content, f):
    try:
        content.check_properties()
        return True
    except NameError, e:
        error(u"Skipping %s: impossible to find informations about '%s'" % (f, e))
        return False<|MERGE_RESOLUTION|>--- conflicted
+++ resolved
@@ -1,11 +1,7 @@
 # -*- coding: utf-8 -*-
 from pelican.utils import slugify, truncate_html_words
-<<<<<<< HEAD
 from pelican.log import *
-=======
-from pelican.settings import DEFAULT_CONFIG
-
->>>>>>> 8454b0d1
+from pelican.settings import _DEFAULT_CONFIG
 
 class Page(object):
     """Represents a page
@@ -15,31 +11,44 @@
     """
     mandatory_properties = ('title',)
 
-    def __init__(self, content, metadata={}, settings={}, filename=None):
+    def __init__(self, content, metadata=None, settings=None, filename=None):
+        # init parameters
+        if not metadata:
+            metadata = {}
+        if not settings:
+            settings = _DEFAULT_CONFIG
+
         self._content = content
         self.translations = []
 
         self.status = "published"  # default value
 
-        local_metadata = dict(settings['DEFAULT_METADATA'])
+        local_metadata = dict(settings.get('DEFAULT_METADATA', ()))
         local_metadata.update(metadata)
+
+        # set metadata as attributes
         for key, value in local_metadata.items():
             setattr(self, key.lower(), value)
-
+        
+        # default author to the one in settings if not defined
         if not hasattr(self, 'author'):
             if 'AUTHOR' in settings:
                 self.author = settings['AUTHOR']
 
-        default_lang = settings.get('DEFAULT_LANG', 
-                DEFAULT_CONFIG['DEFAULT_LANG']).lower()
-        if not hasattr(self, 'lang'):
-            self.lang = default_lang
+        # manage languages
+        self.in_default_lang = True
+        if 'DEFAULT_LANG' in settings:
+            default_lang = settings['DEFAULT_LANG'].lower()
+            if not hasattr(self, 'lang'):
+                self.lang = default_lang
 
-        self.in_default_lang = (self.lang == default_lang)
+            self.in_default_lang = (self.lang == default_lang)
 
+        # create the slug if not existing, fro mthe title
         if not hasattr(self, 'slug') and hasattr(self, 'title'):
             self.slug = slugify(self.title)
 
+        # create save_as from the slug (+lang)
         if not hasattr(self, 'save_as') and hasattr(self, 'slug'):
             if self.in_default_lang:
                 self.save_as = '%s.html' % self.slug
@@ -48,6 +57,7 @@
                 self.save_as = '%s-%s.html' % (self.slug, self.lang)
                 clean_url = '%s-%s/' % (self.slug, self.lang)
 
+        # change the save_as regarding the settings
         if settings.get('CLEAN_URLS', False):
             self.url = clean_url
         elif hasattr(self, 'save_as'):
@@ -56,8 +66,9 @@
         if filename:
             self.filename = filename
 
+        # manage the date format
         if not hasattr(self, 'date_format'):
-            if self.lang in settings['DATE_FORMATS']:
+            if hasattr(self, 'lang') and self.lang in settings['DATE_FORMATS']:
                 self.date_format = settings['DATE_FORMATS'][self.lang]
             else:
                 self.date_format = settings['DEFAULT_DATE_FORMAT']
@@ -65,14 +76,13 @@
         if hasattr(self, 'date'):
             self.locale_date = self.date.strftime(self.date_format.encode('ascii','xmlcharrefreplace')).decode('utf')
 
+        # manage summary
         if not hasattr(self, 'summary'):
             self.summary = property(lambda self: truncate_html_words(self.content, 50)).__get__(self, Page)
 
+        # manage status
         if not hasattr(self, 'status'):
             self.status = settings['DEFAULT_STATUS']
-
-        # store the settings ref.
-        self._settings = settings
 
     def check_properties(self):
         """test that each mandatory property is set."""
