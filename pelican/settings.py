# -*- coding: utf-8 -*-
import os
import locale

_DEFAULT_THEME = os.sep.join([os.path.dirname(os.path.abspath(__file__)),
                              "themes/notmyidea"])
_DEFAULT_CONFIG = {'PATH': None,
                   'THEME': _DEFAULT_THEME,
                   'OUTPUT_PATH': 'output/',
                   'MARKUP': ('rst', 'md'),
                   'STATIC_PATHS': ['images',],
                   'THEME_STATIC_PATHS': ['static',],
                   'FEED': 'feeds/all.atom.xml',
                   'CATEGORY_FEED': 'feeds/%s.atom.xml',
                   'TRANSLATION_FEED': 'feeds/all-%s.atom.xml',
                   'SITENAME': 'A Pelican Blog',
                   'DISPLAY_PAGES_ON_MENU': True,
                   'PDF_GENERATOR': False,
                   'DEFAULT_CATEGORY': 'misc',
                   'FALLBACK_ON_FS_DATE': True,
                   'CSS_FILE': 'main.css',
                   'REVERSE_ARCHIVE_ORDER': False,
                   'REVERSE_CATEGORY_ORDER': False,
                   'KEEP_OUTPUT_DIRECTORY': False,
                   'CLEAN_URLS': False, # use /blah/ instead /blah.html in urls
                   'RELATIVE_URLS': True,
                   'DEFAULT_LANG': 'en',
<<<<<<< HEAD
                   'TAG_CLOUD_STEPS': 4,
                   'TAG_CLOUD_MAX_ITEMS': 100,
                   'DIRECT_TEMPLATES': ('index', 'tags', 'categories', 'archives'),
=======
                   'PELICAN_CLASS': 'pelican.Pelican',
                   'DEFAULT_DATE_FORMAT': '%a %d %B %Y',
                   'DATE_FORMATS': {},
                   'JINJA_EXTENSIONS': [],
                   'LOCALE': '', # default to user locale
                   'WITH_PAGINATION': False,
                   'DEFAULT_PAGINATION': 5,
                   'DEFAULT_ORPHANS': 0,
>>>>>>> 5f3c4ffa
                  }

def read_settings(filename):
    """Load a Python file into a dictionary.
    """
    context = _DEFAULT_CONFIG.copy()
    if filename:
        tempdict = {}
        execfile(filename, tempdict)
        for key in tempdict:
            if key.isupper():
                context[key] = tempdict[key]

    # set the locale
    locale.setlocale(locale.LC_ALL, context['LOCALE'])
    return context<|MERGE_RESOLUTION|>--- conflicted
+++ resolved
@@ -25,11 +25,10 @@
                    'CLEAN_URLS': False, # use /blah/ instead /blah.html in urls
                    'RELATIVE_URLS': True,
                    'DEFAULT_LANG': 'en',
-<<<<<<< HEAD
                    'TAG_CLOUD_STEPS': 4,
                    'TAG_CLOUD_MAX_ITEMS': 100,
                    'DIRECT_TEMPLATES': ('index', 'tags', 'categories', 'archives'),
-=======
+                   'PAGINATED_DIRECT_TEMPLATES': ('index', ),
                    'PELICAN_CLASS': 'pelican.Pelican',
                    'DEFAULT_DATE_FORMAT': '%a %d %B %Y',
                    'DATE_FORMATS': {},
@@ -38,7 +37,6 @@
                    'WITH_PAGINATION': False,
                    'DEFAULT_PAGINATION': 5,
                    'DEFAULT_ORPHANS': 0,
->>>>>>> 5f3c4ffa
                   }
 
 def read_settings(filename):
